# accelerating_code_assess
Commit history of software engineering and high performance computing assessment. 

Files with different methods for accelerating the provided code.


Files of interest:
<<<<<<< HEAD

LebwohlLasher.py was the script with which I was tasked with accelerating, written by Simon Hanna. 

Run by typing this in the commandline:

```python
=======

-----------------------------

- LebwohlLasher.py
  
provided script tasked with accelerating. Edited slightly to make more readable but main code unchanged.


SETUP INSTRUCTIONS
>>>>>>> 459c14e5
python LebwohlLasher.py <ITERATIONS> <SIZE> <TEMPERATURE> <PLOTFLAG>
```

<<<<<<< HEAD
It has been edited to make it slightly more readable than the original, but the structure of the code remains unchanged.
The code contains many nested loops, which are slow to run in Python.
A Profiler was used to determine the functions of the code which needed accelerating the most.
=======
------------------
>>>>>>> 459c14e5

There were four different methods used to accelerate this script.

<<<<<<< HEAD
- Vectorisation of the nested loop calculations using NumPy arrays.

- Compilation of certain Python functions using Numba.

- Many functions rewritten with Cython. 
=======
- NumpyVecLebwohlLasher.py
  
script vectorised using numpy replacing for loops. Significant speedups, although less so at larger lattice sizes.


SETUP INSTRUCTIONS
python NumpyVecLebwohlLasher.py <ITERATIONS> <SIZE> <TEMPERATURE> <PLOTFLAG>
>>>>>>> 459c14e5

- Parallelisation of loops using MPI system.

<<<<<<< HEAD
There was also a final script which combined Cython with the MPI system. 
=======
---------------------------------------------------

- NumbaLebwohlLasher.py
  
main bulk of code based on NumpyVecLebwohlLasher, but multiple functions compiled using numba. generally fast.
>>>>>>> 459c14e5

Below, I will briefly run through how each script has changed, and how to run them. 

<<<<<<< HEAD
- NumpyVecLebwohlLasher.py
Script vectorised using NumPy arrays, replacing the for loops. Significant speedups, although less so at larger lattice sizes.

``` python
python NumpyVecLebwohlLasher.py <ITERATIONS> <SIZE> <TEMPERATURE> <PLOTFLAG>
```
=======
SETUP INSTRUCTIONS

python NumbaLebwohlLasher.py <ITERATIONS> <SIZE> <TEMPERATURE> <PLOTFLAG>
>>>>>>> 459c14e5

- NumbaLebwohlLasher.py 
main bulk of code based on NumpyVecLebwohlLasher, but multiple functions compiled using numba. Generally fast.

<<<<<<< HEAD
```python
python NumbaLebwohlLasher.py <ITERATIONS> <SIZE> <TEMPERATURE> <PLOTFLAG>
```

- CythonLebwohlLasher.pyx / run_cython.py / setup_cython.py
Main bulk of code based on the original LebwohlLasher script. Multiple functions compiled using Cython. Generally fast.

```python
=======
------------------------------------------------

- CythonLebwohlLasher.pyx / run_cython.py / setup_cython.py
  
Main bulk of code based on LebwohlLasher. Multiple functions compiled using Cython. Generally fast


SETUP INSTRUCTIONS

>>>>>>> 459c14e5
python setup_cython.py build_ext -fi
python run_cython.py <ITERATIONS> <SIZE> <TEMPERATURE> <PLOTFLAG> 
```

<<<<<<< HEAD
- mpi4pyLebwohlLasher.py
Script based on LebwohlLasher.py but edited to run on multiple threads/workers. Very little improvement.

```python
mpiexec -n <num_cores> python mpi4pyLebwohlLasher.py <ITERATIONS> <SIZE> <TEMPERATURE> <PLOTFLAG>
```
=======
---------------------------------------------------

>>>>>>> 459c14e5

- ParallelCythonLebwohlLasher.pyx / run_parallel_cython.py / setup_parallel_cython.py
  
Very similar to CythonLebwohlLasher.pyx, but parallelised. 

<<<<<<< HEAD
```python
python setup_parallel_cython.py build_ext -fi
python run_parallel_cython.py <ITERATIONS> <SIZE> <TEMPERATURE> <PLOTFLAG> <THREADS>
```

*** note number of threads needed ***
=======

SETUP INSTRUCTIONS

python setup_parallel_cython.py build_ext -fi
python run_parallel_cython.py <ITERATIONS> <SIZE> <TEMPERATURE> <PLOTFLAG> <THREADS>
*** note number of threads needed ***

------------------------------------------------------


- mpi4pyLebwohlLasher.py
  
Script based on LebwohlLasher.py but edited to run on multiple threads/workers. No improvement


SETUP INSTRUCTIONS

mpiexec -n <num_cores> python mpi4pyLebwohlLasher.py <ITERATIONS> <SIZE> <TEMPERATURE> <PLOTFLAG>


----------------------------------------------------
>>>>>>> 459c14e5

- mpiCythonLebwohlLasher.pyx / run_mpi_cython.py / setup_mpi_cython.py
Script based on mpi4pyLebwohlLasher.py but with some functions cythonised. 
Major improvement comapred mpi4py, but the improvement is due to the cythonised functions, rather than the use of mpi.

SETUP INSTRUCTIONS

<<<<<<< HEAD
```python
python setup_mpi_cython.py build_ext -fi
mpiexec -n <num_cores> python run_mpi_cython.py <ITERATIONS> <SIZE> <TEMPERATURE> <PLOTFLAG>
```
=======
python setup_mpi_cython.py build_ext -fi
mpiexec -n <num_cores> python run_mpi_cython.py <ITERATIONS> <SIZE> <TEMPERATURE> <PLOTFLAG>


----------------------------------------------------
>>>>>>> 459c14e5

- making_pkls.ipynb

<<<<<<< HEAD
- plotting_script.ipynb
Script used to load in relevant data files and plot them.
=======
Jupyter notebook to produce and save files to be plotted.

---------------------------------------------

- plotting_script.ipynb

Script used to load in relevant data files and plot them. 
>>>>>>> 459c14e5
<|MERGE_RESOLUTION|>--- conflicted
+++ resolved
@@ -5,84 +5,43 @@
 
 
 Files of interest:
-<<<<<<< HEAD
 
 LebwohlLasher.py was the script with which I was tasked with accelerating, written by Simon Hanna. 
 
 Run by typing this in the commandline:
 
 ```python
-=======
-
------------------------------
-
-- LebwohlLasher.py
-  
-provided script tasked with accelerating. Edited slightly to make more readable but main code unchanged.
-
-
-SETUP INSTRUCTIONS
->>>>>>> 459c14e5
 python LebwohlLasher.py <ITERATIONS> <SIZE> <TEMPERATURE> <PLOTFLAG>
 ```
 
-<<<<<<< HEAD
 It has been edited to make it slightly more readable than the original, but the structure of the code remains unchanged.
 The code contains many nested loops, which are slow to run in Python.
 A Profiler was used to determine the functions of the code which needed accelerating the most.
-=======
-------------------
->>>>>>> 459c14e5
 
 There were four different methods used to accelerate this script.
 
-<<<<<<< HEAD
 - Vectorisation of the nested loop calculations using NumPy arrays.
 
 - Compilation of certain Python functions using Numba.
 
 - Many functions rewritten with Cython. 
-=======
-- NumpyVecLebwohlLasher.py
-  
-script vectorised using numpy replacing for loops. Significant speedups, although less so at larger lattice sizes.
-
-
-SETUP INSTRUCTIONS
-python NumpyVecLebwohlLasher.py <ITERATIONS> <SIZE> <TEMPERATURE> <PLOTFLAG>
->>>>>>> 459c14e5
 
 - Parallelisation of loops using MPI system.
 
-<<<<<<< HEAD
 There was also a final script which combined Cython with the MPI system. 
-=======
----------------------------------------------------
-
-- NumbaLebwohlLasher.py
-  
-main bulk of code based on NumpyVecLebwohlLasher, but multiple functions compiled using numba. generally fast.
->>>>>>> 459c14e5
 
 Below, I will briefly run through how each script has changed, and how to run them. 
 
-<<<<<<< HEAD
 - NumpyVecLebwohlLasher.py
 Script vectorised using NumPy arrays, replacing the for loops. Significant speedups, although less so at larger lattice sizes.
 
 ``` python
 python NumpyVecLebwohlLasher.py <ITERATIONS> <SIZE> <TEMPERATURE> <PLOTFLAG>
 ```
-=======
-SETUP INSTRUCTIONS
-
-python NumbaLebwohlLasher.py <ITERATIONS> <SIZE> <TEMPERATURE> <PLOTFLAG>
->>>>>>> 459c14e5
 
 - NumbaLebwohlLasher.py 
 main bulk of code based on NumpyVecLebwohlLasher, but multiple functions compiled using numba. Generally fast.
 
-<<<<<<< HEAD
 ```python
 python NumbaLebwohlLasher.py <ITERATIONS> <SIZE> <TEMPERATURE> <PLOTFLAG>
 ```
@@ -91,67 +50,27 @@
 Main bulk of code based on the original LebwohlLasher script. Multiple functions compiled using Cython. Generally fast.
 
 ```python
-=======
-------------------------------------------------
-
-- CythonLebwohlLasher.pyx / run_cython.py / setup_cython.py
-  
-Main bulk of code based on LebwohlLasher. Multiple functions compiled using Cython. Generally fast
-
-
-SETUP INSTRUCTIONS
-
->>>>>>> 459c14e5
 python setup_cython.py build_ext -fi
 python run_cython.py <ITERATIONS> <SIZE> <TEMPERATURE> <PLOTFLAG> 
 ```
 
-<<<<<<< HEAD
 - mpi4pyLebwohlLasher.py
 Script based on LebwohlLasher.py but edited to run on multiple threads/workers. Very little improvement.
 
 ```python
 mpiexec -n <num_cores> python mpi4pyLebwohlLasher.py <ITERATIONS> <SIZE> <TEMPERATURE> <PLOTFLAG>
 ```
-=======
----------------------------------------------------
-
->>>>>>> 459c14e5
 
 - ParallelCythonLebwohlLasher.pyx / run_parallel_cython.py / setup_parallel_cython.py
   
 Very similar to CythonLebwohlLasher.pyx, but parallelised. 
 
-<<<<<<< HEAD
 ```python
 python setup_parallel_cython.py build_ext -fi
 python run_parallel_cython.py <ITERATIONS> <SIZE> <TEMPERATURE> <PLOTFLAG> <THREADS>
 ```
 
 *** note number of threads needed ***
-=======
-
-SETUP INSTRUCTIONS
-
-python setup_parallel_cython.py build_ext -fi
-python run_parallel_cython.py <ITERATIONS> <SIZE> <TEMPERATURE> <PLOTFLAG> <THREADS>
-*** note number of threads needed ***
-
-------------------------------------------------------
-
-
-- mpi4pyLebwohlLasher.py
-  
-Script based on LebwohlLasher.py but edited to run on multiple threads/workers. No improvement
-
-
-SETUP INSTRUCTIONS
-
-mpiexec -n <num_cores> python mpi4pyLebwohlLasher.py <ITERATIONS> <SIZE> <TEMPERATURE> <PLOTFLAG>
-
-
-----------------------------------------------------
->>>>>>> 459c14e5
 
 - mpiCythonLebwohlLasher.pyx / run_mpi_cython.py / setup_mpi_cython.py
 Script based on mpi4pyLebwohlLasher.py but with some functions cythonised. 
@@ -159,30 +78,14 @@
 
 SETUP INSTRUCTIONS
 
-<<<<<<< HEAD
 ```python
 python setup_mpi_cython.py build_ext -fi
 mpiexec -n <num_cores> python run_mpi_cython.py <ITERATIONS> <SIZE> <TEMPERATURE> <PLOTFLAG>
 ```
-=======
-python setup_mpi_cython.py build_ext -fi
-mpiexec -n <num_cores> python run_mpi_cython.py <ITERATIONS> <SIZE> <TEMPERATURE> <PLOTFLAG>
-
-
-----------------------------------------------------
->>>>>>> 459c14e5
 
 - making_pkls.ipynb
 
-<<<<<<< HEAD
-- plotting_script.ipynb
-Script used to load in relevant data files and plot them.
-=======
 Jupyter notebook to produce and save files to be plotted.
 
----------------------------------------------
-
 - plotting_script.ipynb
-
-Script used to load in relevant data files and plot them. 
->>>>>>> 459c14e5
+Script used to load in relevant data files and plot them.